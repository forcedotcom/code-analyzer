--- conflicted
+++ resolved
@@ -1,12 +1,7 @@
 {
 	"name": "@salesforce/plugin-code-analyzer",
-<<<<<<< HEAD
 	"description": "Salesforce Code Analyzer is a unified tool to help Salesforce developers analyze their source code for security vulnerabilities, performance issues, best practices, and more.",
-	"version": "5.0.0",
-=======
-	"description": "Static code scanner that applies quality and security rules to Apex code, and provides feedback.",
 	"version": "5.1.0",
->>>>>>> ef5f76c4
 	"author": "Salesforce Code Analyzer Team",
 	"bugs": "https://github.com/forcedotcom/code-analyzer/issues",
 	"dependencies": {
