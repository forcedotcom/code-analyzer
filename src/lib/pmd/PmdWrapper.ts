import {Format, PmdSupport} from './PmdSupport';
import {ChildProcessWithoutNullStreams} from "child_process";

const MAIN_CLASS = 'net.sourceforge.pmd.PMD';
const HEAP_SIZE = '-Xmx1024m';

export default class PmdWrapper extends PmdSupport {

  path: string;
  rules: string;
  reportFormat: Format;
  reportFile: string;
  customRuleJar: string;

  public static async execute(path: string, rules: string, reportFormat?: Format, reportFile?: string, customRuleJar?: string) {
    const myPmd = new PmdWrapper(path, rules, reportFormat, reportFile, customRuleJar);
    return myPmd.execute();
  }

  private async execute() {
    return super.runCommand();
  }

  constructor(path: string, rules: string, reportFormat?: Format, reportFile?: string, customRuleJar?: string) {
    super();
    this.path = path;
    this.rules = rules;
    this.reportFormat = reportFormat || Format.XML;
    this.reportFile = reportFile || null;
    this.customRuleJar = customRuleJar || null;
  }

<<<<<<< HEAD
  getClassPath(): string[] {
    var classPath = super.buildClasspath();
    if (this.customRuleJar.length > 0) {
        // TODO: verify that jar file exists
      classPath.push(this.customRuleJar);
    }
    return classPath;
}

  protected buildCommand(): string {
    // Start with the parts of the command that we know we always want to include.
    let command = `java -cp "${this.getClassPath().join(':')}" ${HEAP_SIZE} ${MAIN_CLASS}`
      + ` -rulesets ${this.rules} -dir ${this.path} -format ${this.reportFormat}`;
=======
  protected buildCommandArray(): [string, string[]] {
    const command = 'java';
    // Start with the arguments we know we'll always need.
    // NOTE: If we were going to run this command from the CLI directly, then we'd wrap the classpath in quotes, but this
    // is intended for child_process.spawn(), which freaks out if you do that.
    let args = ['-cp', super.buildClasspath().join(':'), HEAP_SIZE, MAIN_CLASS, '-rulesets', this.rules, '-dir', this.path,
      '-format', this.reportFormat];
>>>>>>> 405ba5c1

    // Then add anything else that's dynamically included based on other input.
    if (this.reportFile) {
      args = [...args, '-reportfile', this.reportFile];
    }

    return [command, args];
  }

  /**
   * Accepts a child process created by child_process.spawn(), and a Promise's resolve and reject functions.
   * Resolves/rejects the Promise once the child process finishes.
   * @param cp
   * @param res
   * @param rej
   */
  protected monitorChildProcess(cp: ChildProcessWithoutNullStreams, res: Function, rej: Function): void {
    let stdout = '';
    let stderr = '';

    // When data is passed back up to us, pop it onto the appropriate string.
    cp.stdout.on('data', data => {
      stdout += data;
    });
    cp.stderr.on('data', data => {
      stderr += data;
    });

    cp.on('exit', code => {
      if (code === 0 || code === 4) {
        // If the exit code is 0, then no rule violations were found. If the exit code is 4, then it means that at least
        // one violation was found. In either case, PMD ran successfully, so we'll resolve the Promise. We use a tuple
        // containing a boolean that will be true if there were any violations, and stdut.
        // That way, we have a simple indicator of whether there were violations, and a log that we can sweep to know
        // what those violations were.
        res([!!code, stdout]);
      } else {
        // If we got any other error, it means something actually went wrong. We'll just reject with stderr for the ease
        // of upstream error handling.
        rej(stderr);
      }
    });
  }
}<|MERGE_RESOLUTION|>--- conflicted
+++ resolved
@@ -30,7 +30,7 @@
     this.customRuleJar = customRuleJar || null;
   }
 
-<<<<<<< HEAD
+
   getClassPath(): string[] {
     var classPath = super.buildClasspath();
     if (this.customRuleJar.length > 0) {
@@ -40,19 +40,14 @@
     return classPath;
 }
 
-  protected buildCommand(): string {
-    // Start with the parts of the command that we know we always want to include.
-    let command = `java -cp "${this.getClassPath().join(':')}" ${HEAP_SIZE} ${MAIN_CLASS}`
-      + ` -rulesets ${this.rules} -dir ${this.path} -format ${this.reportFormat}`;
-=======
   protected buildCommandArray(): [string, string[]] {
     const command = 'java';
     // Start with the arguments we know we'll always need.
     // NOTE: If we were going to run this command from the CLI directly, then we'd wrap the classpath in quotes, but this
     // is intended for child_process.spawn(), which freaks out if you do that.
-    let args = ['-cp', super.buildClasspath().join(':'), HEAP_SIZE, MAIN_CLASS, '-rulesets', this.rules, '-dir', this.path,
+    let args = ['-cp', this.getClassPath().join(':'), HEAP_SIZE, MAIN_CLASS, '-rulesets', this.rules, '-dir', this.path,
       '-format', this.reportFormat];
->>>>>>> 405ba5c1
+
 
     // Then add anything else that's dynamically included based on other input.
     if (this.reportFile) {
