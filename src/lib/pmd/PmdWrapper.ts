--- conflicted
+++ resolved
@@ -11,13 +11,8 @@
   reportFile: string;
   customRuleJar: string;
 
-<<<<<<< HEAD
-  public static async execute(path: string, rules: string, reportFormat: Format, reportFile: string, customRuleJar: string) {
+  public static async execute(path: string, rules: string, reportFormat?: Format, reportFile?: string, customRuleJar?: string) {
     const myPmd = new PmdWrapper(path, rules, reportFormat, reportFile, customRuleJar);
-=======
-  public static async execute(path: string, rules: string, reportFormat?: Format, reportFile?: string) {
-    const myPmd = new PmdWrapper(path, rules, reportFormat, reportFile);
->>>>>>> c1dde728
     return myPmd.execute();
   }
 
@@ -25,40 +20,27 @@
     return super.runCommand();
   }
 
-<<<<<<< HEAD
-  constructor(path: string, rules: string, reportFormat: Format, reportFile: string, customRuleJar: string = "") {
-    super();
-    this.path = path;
-    this.rules = rules;
-    this.reportFormat = reportFormat;
-    this.reportFile = reportFile;
-    this.customRuleJar = customRuleJar;
-  }
-
-  getClassPath(): string[] {
-      var classPath = super.buildClasspath();
-      if (this.customRuleJar.length > 0) {
-          // TODO: verify that jar file exists
-        classPath.push(this.customRuleJar);
-      }
-      return classPath;
-  }
-
-  protected buildCommand(): string {
-    return `java -cp "${this.getClassPath().join(':')}" ${HEAP_SIZE} ${MAIN_CLASS} -rulesets ${this.rules} -dir ${this.path} -format ${this.reportFormat} -reportfile ${this.reportFile}`;
-    // TODO: error handling when an error is thrown for custom rules not working the way it should
-=======
-  constructor(path: string, rules: string, reportFormat?: Format, reportFile?: string) {
+  constructor(path: string, rules: string, reportFormat?: Format, reportFile?: string, customRuleJar?: string) {
     super();
     this.path = path;
     this.rules = rules;
     this.reportFormat = reportFormat || Format.XML;
     this.reportFile = reportFile || null;
+    this.customRuleJar = customRuleJar || null;
   }
+
+  getClassPath(): string[] {
+    var classPath = super.buildClasspath();
+    if (this.customRuleJar.length > 0) {
+        // TODO: verify that jar file exists
+      classPath.push(this.customRuleJar);
+    }
+    return classPath;
+}
 
   protected buildCommand(): string {
     // Start with the parts of the command that we know we always want to include.
-    let command = `java -cp "${super.buildClasspath().join(':')}" ${HEAP_SIZE} ${MAIN_CLASS}`
+    let command = `java -cp "${this.getClassPath().join(':')}" ${HEAP_SIZE} ${MAIN_CLASS}`
       + ` -rulesets ${this.rules} -dir ${this.path} -format ${this.reportFormat}`;
 
     // Then add anything else that's dynamically included based on other input.
@@ -91,6 +73,5 @@
         rej(stderr);
       }
     };
->>>>>>> c1dde728
   }
 }