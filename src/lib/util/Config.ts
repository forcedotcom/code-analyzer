import {FileHandler} from './FileHandler';
import {Logger, LoggerLevel} from '@salesforce/core';
import {CONFIG_FILE, SFDX_SCANNER_PATH} from '../../Constants';
import path = require('path');

export type ConfigContent = {
	javaHome?: string;
	engines?: EngineConfigContent[];
	targetPatterns?: string[];
}

export type EngineConfigContent = {
	name: string;
	disabled?: boolean;
	targetPatterns: string[];
<<<<<<< HEAD
	supportedLanguages?: string[];
=======
	useDefaultConfig?: boolean;
	overriddenConfigPath?: string;
>>>>>>> 94e4525c
}

const CONFIG_FILE_PATH = path.join(SFDX_SCANNER_PATH, CONFIG_FILE);
const DEFAULT_CONFIG: ConfigContent = {
	engines: [
		{
			name: "pmd",
			targetPatterns: [
				"**/*.cls","**/*.java","**/*.js","**/*.page","**/*.component","**/*.xml",
				"!**/node_modules/**","!**/*-meta.xml"
			],
			supportedLanguages: ['apex', 'javascript']
		},
		{
			name: "eslint",
			targetPatterns: [
				"**/*.js",
				"!**/node_modules/**",
			],
			useDefaultConfig: true
		},
		{
            name: "eslint-typescript",
            targetPatterns: [
                "**/*.ts",
                "!**/node_modules/**"
			],
			useDefaultConfig: true
        }
	]
}

export class Config {

	configContent!: ConfigContent;
	fileHandler!: FileHandler;
	private logger!: Logger;
	private initialized: boolean;

	public async init(): Promise<void> {
		if (this.initialized) {
			return;
		}
		this.logger = await Logger.child('Config');

		this.fileHandler = new FileHandler();
		this.logger.setLevel(LoggerLevel.TRACE);
		await this.initializeConfig();

		this.initialized = true;
	}

	public async setJavaHome(value: string): Promise<void> {
		this.configContent.javaHome = value;
		await this.writeConfig();
	}

	public getJavaHome(): string {
		return this.configContent.javaHome;
	}

	public isEngineEnabled(name: string): boolean {
		if (!this.configContent.engines) {
			// Fast exit.  No definitions means all enabled.
			return true;
		}

		const e = this.configContent.engines.find(e => e.name === name);
		// No definition means enabled by default.  Must explicitly disable.
		return !e || e.disabled;
	}

	public getEngineConfig(name: string): EngineConfigContent {
		return this.configContent.engines.find(e => e.name === name);
	}

<<<<<<< HEAD
	public async setEngineConfig(name: string, ecc: EngineConfigContent): Promise<void> {
		// If there's an entry in the Engine array that has the same name as the one we were provided, override it with
		// the new one.
		const idx = this.configContent.engines.findIndex(e => e.name === name);
		if (idx !== -1) {
			this.configContent.engines[idx] = ecc;
		} else {
			this.configContent.engines.push(ecc);
		}
		await this.writeConfig();
=======
	public getOverriddenConfigPath(name: string): string {
		const defaultValue = '';
		const engineConfig = this.getEngineConfig(name);

		if (this.shouldUseDefaultConfig(name)) {
			return engineConfig.overriddenConfigPath;
		}
		return defaultValue;
	}

	private shouldUseDefaultConfig(name: string): boolean {
		const engineConfig = this.getEngineConfig(name);
		const defaultValue = false;

		if (engineConfig) {
			if (engineConfig.useDefaultConfig != null) {
				return engineConfig.useDefaultConfig;
			}
		}
		return defaultValue;
>>>>>>> 94e4525c
	}

	private async writeConfig(): Promise<void> {
		const jsonString = JSON.stringify(this.configContent, null, 4);
		this.logger.trace(`Writing Config file with content: ${jsonString}`);
		await this.fileHandler.writeFile(CONFIG_FILE_PATH, jsonString);
	}

	private async initializeConfig(): Promise<void> {
		this.logger.trace(`Initializing Config`);
		if (!await this.fileHandler.exists(CONFIG_FILE_PATH)) {
			await this.createNewConfigFile(DEFAULT_CONFIG);
		}
		const fileContent = await this.fileHandler.readFile(CONFIG_FILE_PATH);
		this.logger.trace(`Config content to be set as ${fileContent}`);
		this.configContent = JSON.parse(fileContent);

		// TODO remove this logic before GA, as it is only necessary for short term migrations from old format.
		if (this.configContent['java-home']) {
			// Prior version.  Migrate.
			await this.createNewConfigFile(Object.assign({javaHome: this.configContent['java-home']}, DEFAULT_CONFIG) );
		}
	}

	private async createNewConfigFile(configContent: ConfigContent): Promise<void> {
		this.logger.trace(`Creating a new Config file`);
		await this.fileHandler.mkdirIfNotExists(SFDX_SCANNER_PATH);
		await this.fileHandler.writeFile(CONFIG_FILE_PATH, JSON.stringify(configContent, null, 2));
		this.configContent = configContent;
	}
}<|MERGE_RESOLUTION|>--- conflicted
+++ resolved
@@ -13,12 +13,9 @@
 	name: string;
 	disabled?: boolean;
 	targetPatterns: string[];
-<<<<<<< HEAD
 	supportedLanguages?: string[];
-=======
 	useDefaultConfig?: boolean;
 	overriddenConfigPath?: string;
->>>>>>> 94e4525c
 }
 
 const CONFIG_FILE_PATH = path.join(SFDX_SCANNER_PATH, CONFIG_FILE);
@@ -49,7 +46,7 @@
 			useDefaultConfig: true
         }
 	]
-}
+};
 
 export class Config {
 
@@ -95,7 +92,6 @@
 		return this.configContent.engines.find(e => e.name === name);
 	}
 
-<<<<<<< HEAD
 	public async setEngineConfig(name: string, ecc: EngineConfigContent): Promise<void> {
 		// If there's an entry in the Engine array that has the same name as the one we were provided, override it with
 		// the new one.
@@ -106,7 +102,8 @@
 			this.configContent.engines.push(ecc);
 		}
 		await this.writeConfig();
-=======
+	}
+
 	public getOverriddenConfigPath(name: string): string {
 		const defaultValue = '';
 		const engineConfig = this.getEngineConfig(name);
@@ -127,7 +124,6 @@
 			}
 		}
 		return defaultValue;
->>>>>>> 94e4525c
 	}
 
 	private async writeConfig(): Promise<void> {
