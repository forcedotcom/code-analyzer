--- conflicted
+++ resolved
@@ -3,12 +3,9 @@
 import {RuleResult, RuleViolation} from '../types';
 import {OUTPUT_FORMAT} from './RuleManager';
 import * as wrap from 'word-wrap';
-<<<<<<< HEAD
 import {FileHandler} from './util/FileHandler';
 import * as Mustache from 'mustache';
-=======
 import htmlEscaper = require('html-escaper');
->>>>>>> 59d0909d
 
 export class RuleResultRecombinator {
 
