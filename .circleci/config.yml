--- conflicted
+++ resolved
@@ -111,23 +111,13 @@
   auto-merge-release:
     <<: *defaults
     steps:
-<<<<<<< HEAD
-=======
       - add_ssh_keys:
           fingerprints:
             - "e2:99:c9:bf:d6:40:04:d6:56:48:05:eb:1a:41:f6:a4"
->>>>>>> 1177bf58
       - checkout
       - run:
           name: "Merge release"
           command: |
-<<<<<<< HEAD
-            git fetch --force origin release
-            git merge origin/release
-            git commit -m "Automerging changes from release branch"
-            git push origin dev
-
-=======
             git config user.email "isv.swat@salesforce.com"
             git config user.name "$CIRCLE_USERNAME"
             git checkout dev
@@ -135,7 +125,6 @@
             git merge origin/release
             git commit -m "Automerging changes from release branch"
             git push origin dev
->>>>>>> 1177bf58
   publish-latest:
     <<: *defaults
     steps:
@@ -169,11 +158,7 @@
           filters:
             branches:
               only:
-<<<<<<< HEAD
-                - dev
-=======
                 - release
->>>>>>> 1177bf58
       - publish-latest:
           # This job should only run after 'build' finishes successfully.
           requires:
