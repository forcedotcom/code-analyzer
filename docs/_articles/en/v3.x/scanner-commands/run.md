--- conflicted
+++ resolved
@@ -5,15 +5,11 @@
 ---
 
 ## sfdx scanner:run
-<<<<<<< HEAD
-Scan a codebase with a selection of rules. You can scan the codebase with all the rules in the registry, or use parameters to filter the rules based on rulename, category, or ruleset.
+
+Scans a codebase with a selection of rules. Scan the codebase with all the rules in the registry, or use parameters to filter the rules based on rulename, category, or ruleset. Specify the format of the output, such as XML or JUnit. Print the output to the console (default) or to a file using the ```--outfile``` parameter. 
 
 **Note**: To run Salesforce Graph Engine, you must run a separate command: `scanner:run:dfa`. Learn more in [Introduction to Salesforce Graph Engine](./en/v3.x/salesforce-graph-engine/introduction/).
 
-You can specify the format of the output as XML, JUnit, CSV, or table. You can print the output to the console (default) or to a file using the `--outfile` parameter.
-=======
-Scans a codebase with a selection of rules. Scan the codebase with all the rules in the registry, or use parameters to filter the rules based on rulename, category, or ruleset. Specify the format of the output, such as XML or JUnit. Print the output to the console (default) or to a file using the ```--outfile``` parameter. 
->>>>>>> 2353b672
 
 ## Usage
 
